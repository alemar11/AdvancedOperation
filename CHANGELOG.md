# Changelog

### 1.1.0 (WIP)

- Added a `UIBackgroundObserver` to let an `AdvancedOperation` run in background (for a small amount of time) on `iOS` and `tvOS`.
<<<<<<< HEAD
- Added a `OSLogObserver` to log the main phases of an `AdvancedOperation`.
- `ExclusivityManager` improvements.
- Better `OperationCondition` errors.
=======
- `ExclusivityManager` improvements.
- Better` OperationCondition` errors.
>>>>>>> 4f2b46b0

### 1.0.0 ⭐

- AdvancedOperation is now completely migrated to **Swift 4.2**.

### 0.7.5

- The  `main` function in  `GroupOperation` is now overridable.

### 0.7.4

- An Injectable operation now has a  `transform` closure.

### 0.7.3

- Fixed access levels.

### 0.7.2

-  Resolved an ExclusivityManager bug where a cancelled operation was added the operation list.

### 0.7.1

- Fixed some thread safety isssues.
- Fixed an issue occurring while cancelling a  `DelayOperation`.

### 0.7.0

- Injectable operations.
- Now an operation cancelled while evaluating its conditions, will be flagged as cancelled only after the evaluation.
- Bugfixes.
- More tests.

### 0.6.0

- The mutual exclusivity now can be enabled in *enqueue* or *cancel* mode.

### 0.5.1

- Added more public APIs.

### 0.5.0

- Improved GroupOperation.
- Improved cancel command.
- Bugfixes.

### 0.4.1

- Bugfixes.
- More tests.

### 0.4.0

- Conditions can generate dependencies.
- Bugfixes.

### 0.3.0

- Swift 4.1
- Added Operation conditions.

### 0.2.0

- Refinements.

### 0.1.0

- First release. ⭐<|MERGE_RESOLUTION|>--- conflicted
+++ resolved
@@ -3,14 +3,10 @@
 ### 1.1.0 (WIP)
 
 - Added a `UIBackgroundObserver` to let an `AdvancedOperation` run in background (for a small amount of time) on `iOS` and `tvOS`.
-<<<<<<< HEAD
 - Added a `OSLogObserver` to log the main phases of an `AdvancedOperation`.
 - `ExclusivityManager` improvements.
 - Better `OperationCondition` errors.
-=======
-- `ExclusivityManager` improvements.
-- Better` OperationCondition` errors.
->>>>>>> 4f2b46b0
+- Bugfixes.
 
 ### 1.0.0 ⭐
 
