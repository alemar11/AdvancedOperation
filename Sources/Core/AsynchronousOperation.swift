//
// AdvancedOperation
//
// Copyright © 2016-2020 Tinrobots.
//
// Permission is hereby granted, free of charge, to any person obtaining a copy
// of this software and associated documentation files (the "Software"), to deal
// in the Software without restriction, including without limitation the rights
// to use, copy, modify, merge, publish, distribute, sublicense, and/or sell
// copies of the Software, and to permit persons to whom the Software is
// furnished to do so, subject to the following conditions:
//
// The above copyright notice and this permission notice shall be included in all
// copies or substantial portions of the Software.
//
// THE SOFTWARE IS PROVIDED "AS IS", WITHOUT WARRANTY OF ANY KIND, EXPRESS OR
// IMPLIED, INCLUDING BUT NOT LIMITED TO THE WARRANTIES OF MERCHANTABILITY,
// FITNESS FOR A PARTICULAR PURPOSE AND NONINFRINGEMENT. IN NO EVENT SHALL THE
// AUTHORS OR COPYRIGHT HOLDERS BE LIABLE FOR ANY CLAIM, DAMAGES OR OTHER
// LIABILITY, WHETHER IN AN ACTION OF CONTRACT, TORT OR OTHERWISE, ARISING FROM,
// OUT OF OR IN CONNECTION WITH THE SOFTWARE OR THE USE OR OTHER DEALINGS IN THE
// SOFTWARE.

import Foundation

public typealias AsyncOperation = AsynchronousOperation

/// An abstract thread safe subclass of `Operation` to support asynchronous operations.
///
/// Subclasses must override `main` to perform any work and, if they are asynchronous, call the `finish()` method to complete the execution.
open class AsynchronousOperation: Operation, ProgressReporting {
  // MARK: - Public Properties
<<<<<<< HEAD

=======
  
>>>>>>> 222ec67c
  /// The `progress` property represents a total progress of the operation during its execution.
  @objc
  public final lazy private(set) var progress: Progress = {
    let progress = Progress(totalUnitCount: 1)
    progress.isPausable = false
    progress.isCancellable = true
    progress.cancellationHandler = { [weak self] in
      if let self = self, !self.isCancelled {
        print(progress.isCancelled)
        self.cancel()
      }
    }
    return progress
  }()
<<<<<<< HEAD

  open override var isReady: Bool {
    return state == .ready && super.isReady
  }

=======
  
  open override var isReady: Bool {
    return state == .ready && super.isReady
  }
  
>>>>>>> 222ec67c
  public final override var isExecuting: Bool {
    return state == .executing
  }

  public final override var isFinished: Bool {
    return state == .finished
  }

  public final override var isAsynchronous: Bool { return isConcurrent }

  public final override var isConcurrent: Bool { return true }

  // MARK: - Private Properties
<<<<<<< HEAD

  /// Lock used to prevent data races when updating the progress.
  private let progressLock = UnfairLock()

=======
  
  /// Lock used to prevent data races when updating the progress.
  private let progressLock = UnfairLock()
  
>>>>>>> 222ec67c
  /// Serial queue for making state changes atomic under the constraint of having to send KVO willChange/didChange notifications.
  private let stateChangeQueue = DispatchQueue(label: "\(identifier).AsynchronousOperation.stateChange")

  /// Private backing store for `state`
  private var _state: Atomic<State> = Atomic(.ready)
<<<<<<< HEAD

=======
  
>>>>>>> 222ec67c
  /// The state of the operation
  private var state: State {
    get {
      return _state.value
    }
    set {
      // credits: https://gist.github.com/ole/5034ce19c62d248018581b1db0eabb2b
      // credits: https://github.com/radianttap/Swift-Essentials/issues/4
      // A state mutation should be a single atomic transaction. We can't simply perform
      // everything on the isolation queue for `_state` because the KVO willChange/didChange
      // notifications have to be sent from outside the isolation queue.
      // Otherwise we would deadlock because KVO observers will in turn try to read `state` (by calling
      // `isReady`, `isExecuting`, `isFinished`. Use a second queue to wrap the entire
      // transaction.
      stateChangeQueue.sync {
        // Retrieve the existing value first.
        // Necessary for sending fine-grained KVO
        // willChange/didChange notifications only for the key paths that actually change.
        let oldValue = _state.value
        guard newValue != oldValue else { return }
<<<<<<< HEAD

        willChangeValue(forKey: newValue.objcKeyPath)
        willChangeValue(forKey: oldValue.objcKeyPath)

=======
        
        willChangeValue(forKey: newValue.objcKeyPath)
        willChangeValue(forKey: oldValue.objcKeyPath)
        
>>>>>>> 222ec67c
        _state.mutate {
          assert($0.canTransition(to: newValue), "Performing an invalid state transition from: \($0) to: \(newValue) for \(operationName).")
          $0 = newValue
        }
<<<<<<< HEAD

=======
        
>>>>>>> 222ec67c
        didChangeValue(forKey: oldValue.objcKeyPath)
        didChangeValue(forKey: newValue.objcKeyPath)
      }
    }
  }

  // MARK: - Foundation.Operation
<<<<<<< HEAD

  /// Lock used to prevent data races if start() gets called multiple times from different threads
=======
  
  // Lock used to prevent data races if start() gets called multiple times from different threads
>>>>>>> 222ec67c
  private let startLock = UnfairLock()

  /// Wheter or not the finish() method can be called.
  private var canBeFinished = false

  public final override func start() {
    startLock.lock()
    defer { startLock.unlock() }

    canBeFinished = true

    switch state {
    case .finished:
      return
    case .executing:
      fatalError("The operation \(operationName) is already executing.")
    case .ready:
      // the internal state is ready but the isReady variable can be overidden by subclasses
      guard isReady else {
        fatalError("The operation \(operationName) is not yet ready to execute.")
      }

      // early bailing out
      guard !isCancelled else {
        finish()
        return
      }
<<<<<<< HEAD

      state = .executing

=======
      
      state = .executing
      
>>>>>>> 222ec67c
      // The OperationQueue progress reporting works correcly only if used with super.start()
      // but calling super.start() shouldn't be done when implementing custom concurrent operations.
      // To fix that we use a different progress instance
      if #available(iOS 13.0, iOSApplicationExtension 13.0, tvOS 13.0, watchOS 6.0, macOS 10.15, *) {
        progressLock.lock()
        if let currentQueue = OperationQueue.current, currentQueue.progress.totalUnitCount > 0 {
          currentQueue.progress.addChild(progress, withPendingUnitCount: 1)
        }
        progressLock.unlock()
      }
      main()

      // At this point `main()` has already returned but it doesn't mean that the operation is finished.
      // Only calling `finish()` will finish the operation at this point.
    }
  }

  // MARK: - Public Methods

  ///  The default implementation of this method does nothing.
  /// You should override this method to perform the desired task. In your implementation, do not invoke super.
  ///  This method will automatically execute within an autorelease pool provided by Operation, so you do not need to create your own autorelease pool block in your implementation.
  /// - Note: Once the task is finished you **must** call `finish()` to complete the execution.
  open override func main() {
    preconditionFailure("Subclasses must implement `main()`.")
  }

  /// Finishes the operation.
<<<<<<< HEAD
  /// - Important: You should never call this method outside the operation main() execution scope.
  public func finish() {
    guard canBeFinished else {
      fatalError("finish() should be called inside \(operationName) main() execution scope.")
    }

=======
  /// - Important: You should never call this method outside the operation main execution scope.
  public final func finish() {
>>>>>>> 222ec67c
    // State can also be "ready" here if the operation was cancelled before it was started.
    if !isFinished {
      progressLock.lock()
      if progress.completedUnitCount != progress.totalUnitCount {
        progress.completedUnitCount = progress.totalUnitCount
      }
      progressLock.unlock()
<<<<<<< HEAD

=======
      
>>>>>>> 222ec67c
      // If multiple calls are made to finish() from different threads at the same time
      // setting the same state will trigger an assert in the state setter.
      // A lock isn't required.
      state = .finished
    } else {
      preconditionFailure("The finish() method shouldn't be called more than once for \(operationName).")
    }
  }
<<<<<<< HEAD

  open override func cancel() {
    super.cancel()

=======
  
  open override func cancel() {
    super.cancel()
    
>>>>>>> 222ec67c
    progressLock.lock()
    if !progress.isCancelled {
      progress.cancel()
    }
    progressLock.unlock()
  }
<<<<<<< HEAD

=======
  
>>>>>>> 222ec67c
  // MARK: - Debug

  open override var description: String {
    return debugDescription
  }

  open override var debugDescription: String {
    return "\(operationName) – \(isCancelled ? "cancelled (\(state))" : "\(state)")"
  }
}

// MARK: - AsynchronousOperation State

extension AsynchronousOperation {
  /// All the possible states an Operation can be in.
  enum State: Int, CustomStringConvertible, CustomDebugStringConvertible {
    case ready // waiting to be executed
    case executing
    case finished

    /// The `#keyPath` for the `Operation` property that's associated with this value.
    var objcKeyPath: String {
      switch self {
      case .ready: return #keyPath(isReady)
      case .executing: return #keyPath(isExecuting)
      case .finished: return #keyPath(isFinished)
      }
    }

    var description: String {
      switch self {
      case .ready: return "ready"
      case .executing: return "executing"
      case .finished: return "finished"
      }
    }

    var debugDescription: String {
      return description
    }

    func canTransition(to newState: State) -> Bool {
      switch (self, newState) {
      case (.ready, .executing): return true
      case (.ready, .finished): return true
      case (.executing, .finished): return true
      default: return false
      }
    }
  }
}<|MERGE_RESOLUTION|>--- conflicted
+++ resolved
@@ -30,11 +30,7 @@
 /// Subclasses must override `main` to perform any work and, if they are asynchronous, call the `finish()` method to complete the execution.
 open class AsynchronousOperation: Operation, ProgressReporting {
   // MARK: - Public Properties
-<<<<<<< HEAD
-
-=======
-  
->>>>>>> 222ec67c
+  
   /// The `progress` property represents a total progress of the operation during its execution.
   @objc
   public final lazy private(set) var progress: Progress = {
@@ -49,19 +45,11 @@
     }
     return progress
   }()
-<<<<<<< HEAD
-
+  
   open override var isReady: Bool {
     return state == .ready && super.isReady
   }
-
-=======
-  
-  open override var isReady: Bool {
-    return state == .ready && super.isReady
-  }
-  
->>>>>>> 222ec67c
+  
   public final override var isExecuting: Bool {
     return state == .executing
   }
@@ -75,27 +63,16 @@
   public final override var isConcurrent: Bool { return true }
 
   // MARK: - Private Properties
-<<<<<<< HEAD
-
+  
   /// Lock used to prevent data races when updating the progress.
   private let progressLock = UnfairLock()
-
-=======
-  
-  /// Lock used to prevent data races when updating the progress.
-  private let progressLock = UnfairLock()
-  
->>>>>>> 222ec67c
+  
   /// Serial queue for making state changes atomic under the constraint of having to send KVO willChange/didChange notifications.
   private let stateChangeQueue = DispatchQueue(label: "\(identifier).AsynchronousOperation.stateChange")
 
   /// Private backing store for `state`
   private var _state: Atomic<State> = Atomic(.ready)
-<<<<<<< HEAD
-
-=======
-  
->>>>>>> 222ec67c
+  
   /// The state of the operation
   private var state: State {
     get {
@@ -116,26 +93,15 @@
         // willChange/didChange notifications only for the key paths that actually change.
         let oldValue = _state.value
         guard newValue != oldValue else { return }
-<<<<<<< HEAD
-
-        willChangeValue(forKey: newValue.objcKeyPath)
-        willChangeValue(forKey: oldValue.objcKeyPath)
-
-=======
         
         willChangeValue(forKey: newValue.objcKeyPath)
         willChangeValue(forKey: oldValue.objcKeyPath)
         
->>>>>>> 222ec67c
         _state.mutate {
           assert($0.canTransition(to: newValue), "Performing an invalid state transition from: \($0) to: \(newValue) for \(operationName).")
           $0 = newValue
         }
-<<<<<<< HEAD
-
-=======
         
->>>>>>> 222ec67c
         didChangeValue(forKey: oldValue.objcKeyPath)
         didChangeValue(forKey: newValue.objcKeyPath)
       }
@@ -143,13 +109,8 @@
   }
 
   // MARK: - Foundation.Operation
-<<<<<<< HEAD
-
-  /// Lock used to prevent data races if start() gets called multiple times from different threads
-=======
   
   // Lock used to prevent data races if start() gets called multiple times from different threads
->>>>>>> 222ec67c
   private let startLock = UnfairLock()
 
   /// Wheter or not the finish() method can be called.
@@ -177,15 +138,9 @@
         finish()
         return
       }
-<<<<<<< HEAD
-
-      state = .executing
-
-=======
       
       state = .executing
       
->>>>>>> 222ec67c
       // The OperationQueue progress reporting works correcly only if used with super.start()
       // but calling super.start() shouldn't be done when implementing custom concurrent operations.
       // To fix that we use a different progress instance
@@ -214,17 +169,12 @@
   }
 
   /// Finishes the operation.
-<<<<<<< HEAD
   /// - Important: You should never call this method outside the operation main() execution scope.
   public func finish() {
     guard canBeFinished else {
       fatalError("finish() should be called inside \(operationName) main() execution scope.")
     }
 
-=======
-  /// - Important: You should never call this method outside the operation main execution scope.
-  public final func finish() {
->>>>>>> 222ec67c
     // State can also be "ready" here if the operation was cancelled before it was started.
     if !isFinished {
       progressLock.lock()
@@ -232,11 +182,7 @@
         progress.completedUnitCount = progress.totalUnitCount
       }
       progressLock.unlock()
-<<<<<<< HEAD
-
-=======
       
->>>>>>> 222ec67c
       // If multiple calls are made to finish() from different threads at the same time
       // setting the same state will trigger an assert in the state setter.
       // A lock isn't required.
@@ -245,28 +191,17 @@
       preconditionFailure("The finish() method shouldn't be called more than once for \(operationName).")
     }
   }
-<<<<<<< HEAD
-
-  open override func cancel() {
-    super.cancel()
-
-=======
   
   open override func cancel() {
     super.cancel()
     
->>>>>>> 222ec67c
     progressLock.lock()
     if !progress.isCancelled {
       progress.cancel()
     }
     progressLock.unlock()
   }
-<<<<<<< HEAD
-
-=======
-  
->>>>>>> 222ec67c
+  
   // MARK: - Debug
 
   open override var description: String {
